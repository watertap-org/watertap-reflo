--- conflicted
+++ resolved
@@ -103,10 +103,7 @@
         self.set_default_scaling("pressure", 1e-5)
         self.set_default_scaling("dens_mass", 1e-3)
         self.set_default_scaling("visc_d", 1e3)
-<<<<<<< HEAD
-=======
-
->>>>>>> a5a0faba
+
 
     @classmethod
     def define_metadata(cls, obj):

import pyomo.environ as pyo

from idaes.core import declare_process_block_class
from idaes.models.unit_models import Mixer

from watertap.costing.watertap_costing_package import (
    WaterTAPCostingData,
    _DefinedFlowsDict,
)
from watertap.unit_models import (
    ReverseOsmosis0D,
    ReverseOsmosis1D,
    NanoFiltration0D,
    NanofiltrationZO,
    PressureExchanger,
    Crystallization,
    Ultraviolet0D,
    Pump,
    EnergyRecoveryDevice,
    Electrodialysis0D,
    Electrodialysis1D,
    IonExchange0D,
    GAC,
)
from idaes.core.base.costing_base import (
    FlowsheetCostingBlockData,
    register_idaes_currency_units,
)
from watertap.costing.units.crystallizer import cost_crystallizer
from watertap.costing.units.electrodialysis import cost_electrodialysis
from watertap.costing.units.energy_recovery_device import cost_energy_recovery_device
from watertap.costing.units.gac import cost_gac
from watertap.costing.units.ion_exchange import cost_ion_exchange
from watertap.costing.units.nanofiltration import cost_nanofiltration
from watertap.costing.units.mixer import cost_mixer
from watertap.costing.units.pressure_exchanger import cost_pressure_exchanger
from watertap.costing.units.pump import cost_pump
from watertap.costing.units.reverse_osmosis import cost_reverse_osmosis
from watertap.costing.units.uv_aop import cost_uv_aop

from watertap_contrib.seto.solar_models.zero_order import Photovoltaic
from watertap_contrib.seto.costing.solar.photovoltaic import cost_pv
from watertap_contrib.seto.unit_models.surrogate import LTMEDSurrogate
from watertap_contrib.seto.unit_models import Electrocoagulation
from watertap_contrib.seto.costing.units.lt_med_surrogate import cost_lt_med_surrogate
from watertap_contrib.seto.costing.units.electrocoagulation import (
    cost_electrocoagulation,
)
from watertap_contrib.seto.core import PySAMWaterTAP


@declare_process_block_class("SETOWaterTAPCosting")
class SETOWaterTAPCostingData(WaterTAPCostingData):

    unit_mapping = {
        LTMEDSurrogate: cost_lt_med_surrogate,
<<<<<<< HEAD
        Electrocoagulation: cost_electrocoagulation,
        PhotovoltaicZO: cost_pv,
=======
        Photovoltaic: cost_pv,
>>>>>>> c6ed96d9
        Mixer: cost_mixer,
        Pump: cost_pump,
        EnergyRecoveryDevice: cost_energy_recovery_device,
        PressureExchanger: cost_pressure_exchanger,
        ReverseOsmosis0D: cost_reverse_osmosis,
        ReverseOsmosis1D: cost_reverse_osmosis,
        NanoFiltration0D: cost_nanofiltration,
        NanofiltrationZO: cost_nanofiltration,
        Crystallization: cost_crystallizer,
        Ultraviolet0D: cost_uv_aop,
        Electrodialysis0D: cost_electrodialysis,
        Electrodialysis1D: cost_electrodialysis,
        IonExchange0D: cost_ion_exchange,
        GAC: cost_gac,
    }

    def build_global_params(self):
        super().build_global_params()

        if "USD_2021" not in pyo.units._pint_registry:
            pyo.units.load_definitions_from_strings(
                ["USD_2021 = 500/708.0 * USD_CE500"]
            )

        self.base_currency = pyo.units.USD_2021
        self.plant_lifetime = pyo.Var(
            initialize=20, units=self.base_period, doc="Plant lifetime"
        )

        self.sales_tax_frac = pyo.Param(
            initialize=0.05,
            mutable=True,
            doc="Sales tax as fraction of capital costs",
            units=pyo.units.dimensionless,
        )

        self.heat_cost = pyo.Param(
            mutable=True,
            initialize=0.01,
            doc="Heat cost",
            units=pyo.units.USD_2018 / pyo.units.kWh,
        )
        self.add_defined_flow("heat", self.heat_cost)

        # change some default values from WaterTAPCosting
        self.plant_lifetime.fix()
        self.utilization_factor.fix(1)
        self.factor_total_investment.fix(1)
        self.factor_maintenance_labor_chemical.fix(0)

    def build_process_costs(self):
        # super().build_process_costs()

        self.total_capital_cost = pyo.Var(
            initialize=1e3,
            domain=pyo.NonNegativeReals,
            doc="Total capital cost",
            units=self.base_currency,
        )
        self.maintenance_labor_chemical_operating_cost = pyo.Var(
            initialize=1e3,
            domain=pyo.NonNegativeReals,
            doc="Maintenance-labor-chemical operating cost",
            units=self.base_currency / self.base_period,
        )
        self.total_operating_cost = pyo.Var(
            initialize=1e3,
            domain=pyo.Reals,
            doc="Total operating cost",
            units=self.base_currency / self.base_period,
        )

        self.total_capital_cost_constraint = pyo.Constraint(
            expr=self.total_capital_cost
            == self.factor_total_investment * self.aggregate_capital_cost
        )
        self.maintenance_labor_chemical_operating_cost_constraint = pyo.Constraint(
            expr=self.maintenance_labor_chemical_operating_cost
            == self.factor_maintenance_labor_chemical * self.total_capital_cost
        )

        self.total_operating_cost_constraint = pyo.Constraint(
            expr=self.total_operating_cost
            == self.maintenance_labor_chemical_operating_cost
            + self.aggregate_fixed_operating_cost
            + self.aggregate_variable_operating_cost
            + sum(self.aggregate_flow_costs.values()) * self.utilization_factor
        )

    def add_specific_energy_consumption(
        self, flow_rate, name="specific_energy_consumption"
    ):
        # set alias
        return self.add_specific_electric_energy_consumption(flow_rate, name=name)

    def add_specific_electric_energy_consumption(
        self, flow_rate, name="specific_electric_energy_consumption"
    ):
        # Changed for Var for SETOWaterTAPCosting
        """
        Add specific energy consumption (kWh/m**3) to costing block.
        Args:
            flow_rate - flow rate of water (volumetric) to be used in
                        calculating specific energy consumption
            name (optional) - the name of the Var for the specific
                              energy consumption (default: specific_energy_consumption)
        """
        SEEC = pyo.Var(
            doc=f"Specific electric energy consumption based on flow {flow_rate.name}",
            units=self.base_currency / pyo.units.m**3,
        )
        self.add_component(name, SEEC)
        SEEC_constraint = pyo.Constraint(
            expr=SEEC
            == self.aggregate_flow_electricity
            / pyo.units.convert(flow_rate, to_units=pyo.units.m**3 / pyo.units.hr),
            doc=f"Specific energy consumption based on flow {flow_rate.name}",
        )
        self.add_component(f"{name}_constraint", SEEC_constraint)


@declare_process_block_class("TreatmentCosting")
class TreatmentCostingData(SETOWaterTAPCostingData):
    def build_global_params(self):
        super().build_global_params()

    def build_process_costs(self):
        super().build_process_costs()


@declare_process_block_class("EnergyCosting")
class EnergyCostingData(SETOWaterTAPCostingData):
    def build_global_params(self):
        super().build_global_params()

    def build_process_costs(self):
        super().build_process_costs()


@declare_process_block_class("SETOSystemCosting")
class SETOSystemCostingData(FlowsheetCostingBlockData):
    def build(self):
        super().build()

        self._registered_LCOWs = {}

    def build_global_params(self):
        # Register currency and conversion rates based on CE Index
        register_idaes_currency_units()
        if "USD_2021" not in pyo.units._pint_registry:
            pyo.units.load_definitions_from_strings(
                ["USD_2021 = 500/708.0 * USD_CE500"]
            )

        self.base_currency = pyo.units.USD_2021

        self.base_period = pyo.units.year

        self.defined_flows = _DefinedFlowsDict()

        self.utilization_factor = pyo.Var(
            initialize=1,
            doc="Plant capacity utilization [fraction of uptime]",
            units=pyo.units.dimensionless,
        )

        self.plant_lifetime = pyo.Var(
            initialize=20, units=self.base_period, doc="Plant lifetime"
        )

        self.factor_total_investment = pyo.Var(
            initialize=1,
            doc="Total investment factor [investment cost/equipment cost]",
            units=pyo.units.dimensionless,
        )
        self.factor_maintenance_labor_chemical = pyo.Var(
            initialize=0.03,
            doc="Maintenance-labor-chemical factor [fraction of investment cost/year]",
            units=pyo.units.year**-1,
        )

        self.wacc = pyo.Param(
            initialize=0.05,
            mutable=True,
            units=pyo.units.dimensionless,
            doc="Weighted Average Cost of Capital [WACC]",
        )

        self.electricity_cost = pyo.Param(
            mutable=True,
            initialize=0.0718,  # From EIA for 2021
            doc="Electricity cost",
            units=self.base_currency / pyo.units.kWh,
        )

        self.add_defined_flow("electricity", self.electricity_cost)

        self.electrical_carbon_intensity = pyo.Param(
            mutable=True,
            initialize=0.475,
            doc="Grid carbon intensity [kgCO2_eq/kWh]",
            units=pyo.units.kg / pyo.units.kWh,
        )

        self.factor_capital_annualization = pyo.Expression(
            expr=(
                (
                    self.wacc
                    * (1 + self.wacc) ** (self.plant_lifetime / self.base_period)
                )
                / (((1 + self.wacc) ** (self.plant_lifetime / self.base_period)) - 1)
                / self.base_period
            )
        )
        # fix the parameters
        self.fix_all_vars()
        # Build the integrated system costs
        self.build_integrated_costs()

    def build_process_costs(self):
        pass

    def build_integrated_costs(self):
        treat_cost = self._get_treatment_cost_block()
        en_cost = self._get_energy_cost_block()

        self.total_capital_cost = pyo.Var(
            initialize=1e3,
            doc="Total capital cost for integrated system",
            units=self.base_currency,
        )
        self.total_operating_cost = pyo.Var(
            initialize=1e3,
            doc="Total operating cost for integrated system",
            units=self.base_currency / self.base_period,
        )
        self.aggregate_flow_electricity = pyo.Var(
            initialize=1e3,
            doc="Aggregated electricity flow",
            units=pyo.units.kW,
        )

        if all(hasattr(b, "aggregate_flow_heat") for b in [treat_cost, en_cost]):
            self.aggregate_flow_heat = pyo.Var(
                initialize=1e3,
                doc="Aggregated heat flow",
                units=pyo.units.kW,
            )

        self.total_capital_cost_constraint = pyo.Constraint(
            expr=self.total_capital_cost
            == pyo.units.convert(
                treat_cost.total_capital_cost + en_cost.total_capital_cost,
                to_units=self.base_currency,
            )
        )

        self.total_operating_cost_constraint = pyo.Constraint(
            expr=self.total_operating_cost
            == pyo.units.convert(
                treat_cost.total_operating_cost + en_cost.total_operating_cost,
                to_units=self.base_currency / self.base_period,
            )
        )

        self.aggregate_flow_electricity_constraint = pyo.Constraint(
            expr=self.aggregate_flow_electricity
            == treat_cost.aggregate_flow_electricity
            + en_cost.aggregate_flow_electricity
        )

        if all(hasattr(b, "aggregate_flow_heat") for b in [treat_cost, en_cost]):
            self.aggregate_flow_heat_constraint = pyo.Constraint(
                expr=self.aggregate_flow_heat
                == treat_cost.aggregate_flow_heat + en_cost.aggregate_flow_heat
            )

    def add_LCOW(self, flow_rate, name="LCOW"):
        """
        Add Levelized Cost of Water (LCOW) to costing block.
        Args:
            flow_rate - flow rate of water (volumetric) to be used in
                        calculating LCOW
            name (optional) - name for the LCOW variable (default: LCOW)
        """

        LCOW = pyo.Var(
            doc=f"Levelized Cost of Water based on flow {flow_rate.name}",
            units=self.base_currency / pyo.units.m**3,
        )
        self.add_component(name, LCOW)

        LCOW_constraint = pyo.Constraint(
            expr=LCOW
            == (
                self.total_capital_cost * self.factor_capital_annualization
                + self.total_operating_cost
            )
            / (
                pyo.units.convert(
                    flow_rate, to_units=pyo.units.m**3 / self.base_period
                )
                * self.utilization_factor
            ),
            doc=f"Constraint for Levelized Cost of Water based on flow {flow_rate.name}",
        )
        self.add_component(name + "_constraint", LCOW_constraint)

        self._registered_LCOWs[name] = (LCOW, LCOW_constraint)

    def add_LCOE(self, e_model="pysam"):
        """
        Add Levelized Cost of Energy (LCOE) to costing block.
        Args:
            e_model - energy modeling approach used (PySAM or surrogate)
        """

        if e_model == "pysam":
            pysam = self._get_pysam()

            if not pysam._has_been_run:
                raise Exception(
                    f"PySAM model {pysam._pysam_model_name} has not yet been run, so there is no annual_energy data available."
                    "You must run the PySAM model before adding LCOE metric."
                )

            en_cost = self._get_energy_cost_block()

            self.annual_energy_generated = pyo.Param(
                initialize=pysam.annual_energy,
                units=pyo.units.kWh / pyo.units.year,
                doc=f"Annual energy generated by {pysam._pysam_model_name}",
            )
            LCOE_expr = pyo.Expression(
                expr=(
                    en_cost.total_capital_cost * self.factor_capital_annualization
                    + (
                        en_cost.aggregate_fixed_operating_cost
                        + en_cost.aggregate_variable_operating_cost
                    )
                )
                / self.annual_energy_generated
                * self.utilization_factor
            )
            self.add_component("LCOE", LCOE_expr)

        if e_model == "surrogate":
            raise NotImplementedError("We don't have surrogate models yet!")

    def add_specific_electric_energy_consumption(self, flow_rate):
        """
        Add specific electric energy consumption (kWh/m**3) to costing block.
        Args:
            flow_rate - flow rate of water (volumetric) to be used in
                        calculating specific energy consumption
        """

        specific_electric_energy_consumption = pyo.Var(
            initialize=100,
            doc=f"Specific electric energy consumption based on flow {flow_rate.name}",
        )

        self.add_component(
            "specific_electric_energy_consumption", specific_electric_energy_consumption
        )

        specific_electric_energy_consumption_constraint = pyo.Constraint(
            expr=specific_electric_energy_consumption
            == self.aggregate_flow_electricity
            / pyo.units.convert(flow_rate, to_units=pyo.units.m**3 / pyo.units.hr)
        )

        self.add_component(
            "specific_electric_energy_consumption_constraint",
            specific_electric_energy_consumption_constraint,
        )

    def add_specific_thermal_energy_consumption(self, flow_rate):
        """
        Add specific thermal energy consumption (kWh/m**3) to costing block.
        Args:
            flow_rate - flow rate of water (volumetric) to be used in
                        calculating specific energy consumption
        """

        specific_thermal_energy_consumption = pyo.Var(
            initialize=100,
            doc=f"Specific thermal energy consumption based on flow {flow_rate.name}",
        )

        self.add_component(
            "specific_thermal_energy_consumption", specific_thermal_energy_consumption
        )

        specific_thermal_energy_consumption_constraint = pyo.Constraint(
            expr=specific_thermal_energy_consumption
            == self.aggregate_flow_heat
            / pyo.units.convert(flow_rate, to_units=pyo.units.m**3 / pyo.units.hr)
        )

        self.add_component(
            "specific_thermal_energy_consumption_constraint",
            specific_thermal_energy_consumption_constraint,
        )

    def add_defined_flow(self, flow_name, flow_cost):
        """
        This method adds a defined flow to the costing block.

        NOTE: Use this method to add `defined_flows` to the costing block
              to ensure updates to `flow_cost` get propagated in the model.
              See https://github.com/IDAES/idaes-pse/pull/1014 for details.

        Args:
            flow_name: string containing the name of the flow to register
            flow_cost: Pyomo expression that represents the flow unit cost

        Returns:
            None
        """
        flow_cost_name = flow_name + "_cost"
        current_flow_cost = self.component(flow_cost_name)
        if current_flow_cost is None:
            self.add_component(flow_cost_name, pyo.Expression(expr=flow_cost))
            self.defined_flows._setitem(flow_name, self.component(flow_cost_name))
        elif current_flow_cost is flow_cost:
            self.defined_flows._setitem(flow_name, current_flow_cost)
        else:
            # if we get here then there's an attribute named
            # flow_cost_name on the block, which is an error
            raise RuntimeError(
                f"Attribute {flow_cost_name} already exists "
                f"on the costing block, but is not {flow_cost}"
            )

    def _get_treatment_cost_block(self):
        for b in self.model().component_objects(pyo.Block):
            if isinstance(b, TreatmentCostingData):
                return b

    def _get_energy_cost_block(self):
        for b in self.model().component_objects(pyo.Block):
            if isinstance(b, EnergyCostingData):
                return b

    def _get_pysam(self):
        pysam_block_test_lst = []
        for k, v in vars(self.model()).items():
            if isinstance(v, PySAMWaterTAP):
                pysam_block_test_lst.append(k)

        if len(pysam_block_test_lst) != 1:
            raise Exception("There is no instance of PySAMWaterTAP on this model.")

        else:
            pysam = getattr(self.model(), pysam_block_test_lst[0])
            return pysam<|MERGE_RESOLUTION|>--- conflicted
+++ resolved
@@ -54,12 +54,8 @@
 
     unit_mapping = {
         LTMEDSurrogate: cost_lt_med_surrogate,
-<<<<<<< HEAD
         Electrocoagulation: cost_electrocoagulation,
-        PhotovoltaicZO: cost_pv,
-=======
         Photovoltaic: cost_pv,
->>>>>>> c6ed96d9
         Mixer: cost_mixer,
         Pump: cost_pump,
         EnergyRecoveryDevice: cost_energy_recovery_device,

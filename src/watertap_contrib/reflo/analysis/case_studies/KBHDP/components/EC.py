import pathlib
from pyomo.environ import (
    ConcreteModel,
    value,
    TransformationFactory,
    Param,
    Var,
    Constraint,
    Set,
    Expression,
    Objective,
    NonNegativeReals,
    Block,
    RangeSet,
    check_optimal_termination,
    assert_optimal_termination,
    units as pyunits,
)

from idaes.core import FlowsheetBlock, UnitModelCostingBlock
from idaes.core.solvers import get_solver

from watertap_contrib.reflo.core import REFLODatabase
from watertap.core.zero_order_properties import (
    WaterParameterBlock as WaterParameterBlockZO,
)
from watertap.core.zero_order_properties import WaterParameterBlock
from idaes.core.util.initialization import propagate_state as _prop_state
from watertap.unit_models.zero_order import ElectrocoagulationZO
from idaes.models.unit_models import Product, Feed, StateJunction, Separator
from watertap.costing.zero_order_costing import ZeroOrderCosting
from watertap.core.util.model_diagnostics import *
from idaes.core.util.model_statistics import *
from idaes.core.util.scaling import *
from watertap.core.util.model_diagnostics.infeasible import *
from watertap.core.util.initialization import *
from idaes.core.util.constants import Constants
import matplotlib.pyplot as plt
import pandas as pd
import numpy as np
from watertap.costing import WaterTAPCosting
import math

<<<<<<< HEAD
from pyomo.util.calc_var_value import calculate_variable_from_constraint as cvc

from watertap_contrib.reflo.core import REFLODatabase

rho = 1000 * pyunits.kg / pyunits.m**3
reflo_dir = pathlib.Path(__file__).resolve().parents[4]

case_study_yaml = f"{reflo_dir}/data/technoeconomic/kbhdp_case_study.yaml"
=======
__all__ = [
    "build_ec",
    "set_ec_operating_conditions",
    "init_ec",
    "add_ec_costing",
    "add_ec_scaling",
    "report_EC",
    "print_EC_costing_breakdown",
]
>>>>>>> 6c6b58db


def propagate_state(arc, detailed=True):
    _prop_state(arc)
    if detailed:
        print(f"Propogation of {arc.source.name} to {arc.destination.name} successful.")
        arc.source.display()
        print(arc.destination.name)
        arc.destination.display()
        print("\n")


def _initialize(blk, verbose=False):
    if verbose:
        print("\n")
        print(
            f"{blk.name:<30s}{f'Degrees of Freedom at Initialization = {degrees_of_freedom(blk):<10.0f}'}"
        )
        print("\n")
    try:
        blk.initialize()
    except:
        print("----------------------------------\n")
        print(f"Initialization of {blk.name} failed.")
        print("\n----------------------------------\n")

        blk.report()
        print_infeasible_bounds(blk)
        print_close_to_bounds(blk)
        assert False


def build_system():
    """Function to create concrete model for individual unit model flowsheet"""
    m = ConcreteModel()
    m.db = REFLODatabase()

    m.fs = FlowsheetBlock(dynamic=False)
    m.fs.properties = WaterParameterBlock(solute_list=["tds", "tss"])

    m.fs.feed = Feed(property_package=m.fs.properties)
    m.fs.sludge = Product(property_package=m.fs.properties)

    m.fs.EC = FlowsheetBlock(dynamic=False)

    build_ec(m, m.fs.EC)

    m.fs.feed_to_unit = Arc(
        source=m.fs.feed.outlet,
        destination=m.fs.EC.feed.inlet,
    )
    m.fs.ec_to_sludge = Arc(
        source=m.fs.EC.disposal.outlet,
        destination=m.fs.sludge.inlet,
    )

    TransformationFactory("network.expand_arcs").apply_to(m)

    return m


def build_ec(m, blk, prop_package=None):
    """Function to build EC unit model"""

    print(f'\n{"=======> BUILDING EC SYSTEM <=======":^60}\n')
    if prop_package is None:
        prop_package = m.fs.properties

    blk.feed = StateJunction(property_package=prop_package)
    blk.product = StateJunction(property_package=prop_package)
    blk.disposal = StateJunction(property_package=prop_package)

    blk.ec = ElectrocoagulationZO(
        property_package=prop_package,
        database=m.db,
        electrode_material="aluminum",
        reactor_material="pvc",
        overpotential_calculation="calculated",
        process_subtype="kbhdp",
    )

    blk.feed_to_ec = Arc(
        source=blk.feed.outlet,
        destination=blk.ec.inlet,
    )

    blk.ec_to_product = Arc(
        source=blk.ec.treated,
        destination=blk.product.inlet,
    )

    blk.ec_to_disposal = Arc(
        source=blk.ec.byproduct,
        destination=blk.disposal.inlet,
    )

    TransformationFactory("network.expand_arcs").apply_to(m)


<<<<<<< HEAD
def build_system():
    """Function to create concrete model for individual unit model flowsheet"""
    m = ConcreteModel()
    m.db = REFLODatabase()

    m.fs = FlowsheetBlock(dynamic=False)
    m.fs.properties = WaterParameterBlockZO(solute_list=["tds"])

    m.fs.feed = Feed(property_package=m.fs.properties)

    m.fs.EC = FlowsheetBlock(dynamic=False)

    build_ec(m, m.fs.EC)

    m.fs.feed_to_unit = Arc(
        source=m.fs.feed.outlet,
        destination=m.fs.EC.feed.inlet,
    )

    TransformationFactory("network.expand_arcs").apply_to(m)

    return m


def set_system_operating_conditions(m):
    """This function sets the system operating conditions for individual unit model flowsheet"""

    input = {
        "q (m3/s)": 0.175,
        "tds (g/l)": 12,
    }

    flow_in = input["q (m3/s)"] * pyunits.m**3 / pyunits.s
    flow_in_mass = flow_in * (1000 * pyunits.kg / pyunits.m**3)  # kg/s

    tds = input["tds (g/l)"] * pyunits.g / pyunits.liter
    m.tds = pyunits.convert(tds, to_units=pyunits.kg / pyunits.m**3)

    m.fs.feed.properties[0].flow_mass_comp["H2O"].fix(flow_in_mass)
    m.fs.feed.properties[0].flow_mass_comp["tds"].fix(
        m.tds * flow_in
    )  # kg/m3 * m3/s = kg/s
=======
def set_system_operating_conditions(m):
    """This function sets the system operating conditions for individual unit model flowsheet"""

    m.fs.feed.properties[0].flow_mass_comp["H2O"].fix(175.25054)
    m.fs.feed.properties[0].flow_mass_comp["tds"].fix(2.143156)  # kg/m3 * m3/s = kg/s
    m.fs.feed.properties[0.0].flow_mass_comp["tss"].fix(5.22e-6)
    # # initialize feed
>>>>>>> 6c6b58db


def set_ec_operating_conditions(m, blk):
    """Set EC operating conditions"""
    # Check if the set up of the ec inputs is correct
<<<<<<< HEAD

    blk.ec.load_parameters_from_database(use_default_removal=True)

    # input = {
    #     "gap (cm)": 0.5,
    #     "thickness (cm)": 0.1,
    #     "ret_time (s)": 25,
    #     "dose (mg/L)": 2.95,
    #     "anode_area (cm2)": 184,
    #     "cd (A/m2)": 500,
    # }

    # gap = pyunits.convert(input["gap (cm)"] * pyunits.cm, to_units=pyunits.m)()
    # e_thick = pyunits.convert(
    #     input["thickness (cm)"] * pyunits.cm, to_units=pyunits.m
    # )()
    # time = pyunits.convert(
    #     input["ret_time (s)"] * pyunits.seconds, to_units=pyunits.minutes
    # )()

    conv = 5e3 * (pyunits.mg * pyunits.m) / (pyunits.liter * pyunits.S)

    cond = pyunits.convert(
        pyunits.convert(m.tds, to_units=pyunits.mg / pyunits.liter) / conv,
        to_units=pyunits.S / pyunits.m,
    )
    blk.ec.conductivity.fix(cond)

    # ec_dose = input["dose (mg/L)"] * pyunits.mg / pyunits.liter
    # ec_dose = pyunits.convert(
    #     input["dose (mg/L)"] * pyunits.mg / pyunits.liter,
    #     to_units=pyunits.kg / pyunits.liter,
    # )

    # anode_area = pyunits.convert(
    #     input["anode_area (cm2)"] * pyunits.cm**2, to_units=pyunits.m**2
    # )

    # blk.ec.electrode_thick.fix(e_thick)
    # blk.ec.electrode_gap.fix(gap)

    # blk.ec.current_density.fix(input["cd (A/m2)"])
    # blk.ec.metal_dose.fix(ec_dose)

    # if blk.ec.config.electrode_material == "aluminum":
    #     blk.ec.current_efficiency.fix(1)

    # blk.ec.overpotential_k1.fix(430)
    # blk.ec.overpotential_k2.fix(1000)
=======
    print(f"EC Degrees of Freedom: {degrees_of_freedom(blk.ec)}")

    blk.ec.load_parameters_from_database(use_default_removal=True)
    # blk.feed.properties[0.0].flow_mass_comp["tss"].fix(5.22e-6)
    # blk.ec.overpotential.fix(2)
    print(f"EC Degrees of Freedom: {degrees_of_freedom(blk.ec)}")


def set_scaling(m, blk):

    def calc_scale(value):
        return math.floor(math.log(value, 10))

    scale_flow = calc_scale(m.fs.feed.flow_mass_comp[0, "H2O"].value)
    scale_tds = calc_scale(m.fs.feed.flow_mass_comp[0, "tds"].value)
>>>>>>> 6c6b58db

    m.fs.properties.set_default_scaling(
        "flow_mass_comp", 10**-scale_flow, index=("H2O")
    )
    m.fs.properties.set_default_scaling("flow_mass_comp", 10**-scale_tds, index=("tds"))
    calculate_scaling_factors(m)

    badly_scaled_var_list = list_badly_scaled_variables(m)
    if len(badly_scaled_var_list) > 0:
        [print(i[0].name, i[1]) for i in badly_scaled_var_list]
    else:
        print("Variables are scaled well")


def add_ec_scaling(m, blk):
    set_scaling_factor(blk.ec.charge_loading_rate, 1e-3)
    set_scaling_factor(blk.ec.reactor_volume, 1e-1)
    set_scaling_factor(blk.ec.power_required, 1e-6)


def init_system(m, solver=None):
    """Initialize system for individual unit process flowsheet"""
    if solver is None:
        solver = get_solver()

    optarg = solver.options

    print("\n\n-------------------- INITIALIZING SYSTEM --------------------\n\n")
    print(f"System Degrees of Freedom: {degrees_of_freedom(m)}")
    print(f"EC Degrees of Freedom: {degrees_of_freedom(m.fs.EC.ec)}")

    assert_no_degrees_of_freedom(m)
    print("\n\n")

    m.fs.feed.initialize(optarg=optarg)
    propagate_state(m.fs.feed_to_unit)

    init_ec(m, m.fs.EC)


def init_ec(m, blk, solver=None):
    """Initialize IX model"""

    if solver is None:
        solver = get_solver()

    optarg = solver.options
    # assert_no_degrees_of_freedom(m)
    _initialize(blk.feed)
    propagate_state(blk.feed_to_ec)

<<<<<<< HEAD
    cvc(blk.ec.overpotential, blk.ec.eq_overpotential)
    cvc(blk.ec.applied_current, blk.ec.eq_applied_current)
    cvc(blk.ec.anode_area, blk.ec.eq_electrode_area_total)
    cvc(blk.ec.ohmic_resistance, blk.ec.eq_ohmic_resistance)

    blk.ec.initialize(optarg=optarg)
=======
    _initialize(blk.ec)

>>>>>>> 6c6b58db
    propagate_state(blk.ec_to_product)
    propagate_state(blk.ec_to_disposal)


def add_system_costing(m):
    """Add system level costing components"""
    m.fs.costing = ZeroOrderCosting()
    add_ec_costing(m, m.fs.EC)
    calc_costing(m, m.fs.EC)


def add_ec_costing(m, blk, costing_blk=None):
    """Add EC model costing components"""
    if costing_blk is None:
        costing_blk = m.fs.costing

    blk.ec.costing = UnitModelCostingBlock(flowsheet_costing_block=costing_blk)


def calc_costing(m, blk):
    """Add system level solve for costing"""
    m.fs.costing.cost_process()
    m.fs.costing.add_LCOW(blk.ec.properties_treated[0].flow_vol)
    m.fs.costing.add_electricity_intensity(blk.ec.properties_treated[0].flow_vol)


def report_EC(blk):

    print(f"\n\n-------------------- EC Report --------------------\n")
    print(f'{f"Stream":<20}{f"FLOW RATE H2O":<20}{f"FLOW RATE TDS":<20}')
    print(
        f'{"FEED":<20}{value(blk.feed.properties[0].flow_mass_comp["H2O"]):<20.2f}{value(blk.feed.properties[0].flow_mass_comp["tds"]):<20.2f} kg/s'
    )
    print(
        f'{"PRODUCT":<20}{value(blk.product.properties[0].flow_mass_comp["H2O"]):<20.2f}{value(blk.product.properties[0].flow_mass_comp["tds"]):<20.2f} kg/s'
    )
    print(
        f'{"DISPOSAL":<20}{value(blk.disposal.properties[0].flow_mass_comp["H2O"]):<20.2f}{value(blk.disposal.properties[0].flow_mass_comp["tds"]):<20.2f} kg/s'
    )


def print_EC_costing_breakdown(blk):
    print(f"\n\n-------------------- EC Costing Breakdown --------------------\n")
    print(f'{"EC Capital Cost":<35s}{f"${blk.ec.costing.capital_cost():<25,.0f}"}')
    print(
        f'{"EC Operating Cost":<35s}{f"${blk.ec.costing.fixed_operating_cost():<25,.0f}"}'
    )


def breakdown_dof(blk):
    equalities = [c for c in activated_equalities_generator(blk)]
    active_vars = variables_in_activated_equalities_set(blk)
    fixed_active_vars = fixed_variables_in_activated_equalities_set(blk)
    unfixed_active_vars = unfixed_variables_in_activated_equalities_set(blk)
    print("\n ===============DOF Breakdown================\n")
    print(f"Degrees of Freedom: {degrees_of_freedom(blk)}")
    print(f"Activated Variables: ({len(active_vars)})")
    for v in active_vars:
        print(f"   {v}")
    print(f"Activated Equalities: ({len(equalities)})")
    for c in equalities:
        print(f"   {c}")

    print(f"Fixed Active Vars: ({len(fixed_active_vars)})")
    for v in fixed_active_vars:
        print(f"   {v}")

    print(f"Unfixed Active Vars: ({len(unfixed_active_vars)})")
    for v in unfixed_active_vars:
        print(f"   {v}")
    print("\n")
    print(f" {f' Active Vars':<30s}{len(active_vars)}")
    print(f"{'-'}{f' Fixed Active Vars':<30s}{len(fixed_active_vars)}")
    print(f"{'-'}{f' Activated Equalities':<30s}{len(equalities)}")
    print(f"{'='}{f' Degrees of Freedom':<30s}{degrees_of_freedom(blk)}")
    print("\nSuggested Variables to Fix:")

    if degrees_of_freedom != 0:
        unfixed_vars_without_constraint = [
            v for v in active_vars if v not in unfixed_active_vars
        ]
        for v in unfixed_vars_without_constraint:
            if v.fixed is False:
                print(f"   {v}")


if __name__ == "__main__":

    m = build_system()
    set_system_operating_conditions(m)
    set_ec_operating_conditions(m, m.fs.EC)
    set_scaling(m, m.fs.EC)
    add_ec_scaling(m, m.fs.EC)
    init_system(m)
    add_system_costing(m)

<<<<<<< HEAD
    # solver = get_solver()
    # results = solver.solve(m)

    add_system_costing(m)

    solver = get_solver()
    results = solver.solve(m)

    # m.fs.objective_lcow = Objective(expr = m.fs.costing.LCOW)
    # results = solver.solve(m)

    # print(m.fs.objective_lcow())
    # report_EC(m.fs.EC)
    # m.fs.EC.ec.display()
    # m.fs.costing.display()
    print(f"LCOW = {m.fs.costing.LCOW()}")
=======
    solver = get_solver()
    m.fs.objective_lcow = Objective(expr=m.fs.costing.LCOW)
    results = solver.solve(m)

    print(m.fs.objective_lcow())
    report_EC(m.fs.EC)
    print_EC_costing_breakdown(m.fs.EC)
    # print(m.fs.EC.ec.display())
>>>>>>> 6c6b58db
<|MERGE_RESOLUTION|>--- conflicted
+++ resolved
@@ -41,27 +41,6 @@
 from watertap.costing import WaterTAPCosting
 import math
 
-<<<<<<< HEAD
-from pyomo.util.calc_var_value import calculate_variable_from_constraint as cvc
-
-from watertap_contrib.reflo.core import REFLODatabase
-
-rho = 1000 * pyunits.kg / pyunits.m**3
-reflo_dir = pathlib.Path(__file__).resolve().parents[4]
-
-case_study_yaml = f"{reflo_dir}/data/technoeconomic/kbhdp_case_study.yaml"
-=======
-__all__ = [
-    "build_ec",
-    "set_ec_operating_conditions",
-    "init_ec",
-    "add_ec_costing",
-    "add_ec_scaling",
-    "report_EC",
-    "print_EC_costing_breakdown",
-]
->>>>>>> 6c6b58db
-
 
 def propagate_state(arc, detailed=True):
     _prop_state(arc)
@@ -160,50 +139,6 @@
     TransformationFactory("network.expand_arcs").apply_to(m)
 
 
-<<<<<<< HEAD
-def build_system():
-    """Function to create concrete model for individual unit model flowsheet"""
-    m = ConcreteModel()
-    m.db = REFLODatabase()
-
-    m.fs = FlowsheetBlock(dynamic=False)
-    m.fs.properties = WaterParameterBlockZO(solute_list=["tds"])
-
-    m.fs.feed = Feed(property_package=m.fs.properties)
-
-    m.fs.EC = FlowsheetBlock(dynamic=False)
-
-    build_ec(m, m.fs.EC)
-
-    m.fs.feed_to_unit = Arc(
-        source=m.fs.feed.outlet,
-        destination=m.fs.EC.feed.inlet,
-    )
-
-    TransformationFactory("network.expand_arcs").apply_to(m)
-
-    return m
-
-
-def set_system_operating_conditions(m):
-    """This function sets the system operating conditions for individual unit model flowsheet"""
-
-    input = {
-        "q (m3/s)": 0.175,
-        "tds (g/l)": 12,
-    }
-
-    flow_in = input["q (m3/s)"] * pyunits.m**3 / pyunits.s
-    flow_in_mass = flow_in * (1000 * pyunits.kg / pyunits.m**3)  # kg/s
-
-    tds = input["tds (g/l)"] * pyunits.g / pyunits.liter
-    m.tds = pyunits.convert(tds, to_units=pyunits.kg / pyunits.m**3)
-
-    m.fs.feed.properties[0].flow_mass_comp["H2O"].fix(flow_in_mass)
-    m.fs.feed.properties[0].flow_mass_comp["tds"].fix(
-        m.tds * flow_in
-    )  # kg/m3 * m3/s = kg/s
-=======
 def set_system_operating_conditions(m):
     """This function sets the system operating conditions for individual unit model flowsheet"""
 
@@ -211,63 +146,11 @@
     m.fs.feed.properties[0].flow_mass_comp["tds"].fix(2.143156)  # kg/m3 * m3/s = kg/s
     m.fs.feed.properties[0.0].flow_mass_comp["tss"].fix(5.22e-6)
     # # initialize feed
->>>>>>> 6c6b58db
 
 
 def set_ec_operating_conditions(m, blk):
     """Set EC operating conditions"""
     # Check if the set up of the ec inputs is correct
-<<<<<<< HEAD
-
-    blk.ec.load_parameters_from_database(use_default_removal=True)
-
-    # input = {
-    #     "gap (cm)": 0.5,
-    #     "thickness (cm)": 0.1,
-    #     "ret_time (s)": 25,
-    #     "dose (mg/L)": 2.95,
-    #     "anode_area (cm2)": 184,
-    #     "cd (A/m2)": 500,
-    # }
-
-    # gap = pyunits.convert(input["gap (cm)"] * pyunits.cm, to_units=pyunits.m)()
-    # e_thick = pyunits.convert(
-    #     input["thickness (cm)"] * pyunits.cm, to_units=pyunits.m
-    # )()
-    # time = pyunits.convert(
-    #     input["ret_time (s)"] * pyunits.seconds, to_units=pyunits.minutes
-    # )()
-
-    conv = 5e3 * (pyunits.mg * pyunits.m) / (pyunits.liter * pyunits.S)
-
-    cond = pyunits.convert(
-        pyunits.convert(m.tds, to_units=pyunits.mg / pyunits.liter) / conv,
-        to_units=pyunits.S / pyunits.m,
-    )
-    blk.ec.conductivity.fix(cond)
-
-    # ec_dose = input["dose (mg/L)"] * pyunits.mg / pyunits.liter
-    # ec_dose = pyunits.convert(
-    #     input["dose (mg/L)"] * pyunits.mg / pyunits.liter,
-    #     to_units=pyunits.kg / pyunits.liter,
-    # )
-
-    # anode_area = pyunits.convert(
-    #     input["anode_area (cm2)"] * pyunits.cm**2, to_units=pyunits.m**2
-    # )
-
-    # blk.ec.electrode_thick.fix(e_thick)
-    # blk.ec.electrode_gap.fix(gap)
-
-    # blk.ec.current_density.fix(input["cd (A/m2)"])
-    # blk.ec.metal_dose.fix(ec_dose)
-
-    # if blk.ec.config.electrode_material == "aluminum":
-    #     blk.ec.current_efficiency.fix(1)
-
-    # blk.ec.overpotential_k1.fix(430)
-    # blk.ec.overpotential_k2.fix(1000)
-=======
     print(f"EC Degrees of Freedom: {degrees_of_freedom(blk.ec)}")
 
     blk.ec.load_parameters_from_database(use_default_removal=True)
@@ -283,7 +166,6 @@
 
     scale_flow = calc_scale(m.fs.feed.flow_mass_comp[0, "H2O"].value)
     scale_tds = calc_scale(m.fs.feed.flow_mass_comp[0, "tds"].value)
->>>>>>> 6c6b58db
 
     m.fs.properties.set_default_scaling(
         "flow_mass_comp", 10**-scale_flow, index=("H2O")
@@ -335,17 +217,7 @@
     _initialize(blk.feed)
     propagate_state(blk.feed_to_ec)
 
-<<<<<<< HEAD
-    cvc(blk.ec.overpotential, blk.ec.eq_overpotential)
-    cvc(blk.ec.applied_current, blk.ec.eq_applied_current)
-    cvc(blk.ec.anode_area, blk.ec.eq_electrode_area_total)
-    cvc(blk.ec.ohmic_resistance, blk.ec.eq_ohmic_resistance)
-
     blk.ec.initialize(optarg=optarg)
-=======
-    _initialize(blk.ec)
-
->>>>>>> 6c6b58db
     propagate_state(blk.ec_to_product)
     propagate_state(blk.ec_to_disposal)
 
@@ -442,24 +314,6 @@
     init_system(m)
     add_system_costing(m)
 
-<<<<<<< HEAD
-    # solver = get_solver()
-    # results = solver.solve(m)
-
-    add_system_costing(m)
-
-    solver = get_solver()
-    results = solver.solve(m)
-
-    # m.fs.objective_lcow = Objective(expr = m.fs.costing.LCOW)
-    # results = solver.solve(m)
-
-    # print(m.fs.objective_lcow())
-    # report_EC(m.fs.EC)
-    # m.fs.EC.ec.display()
-    # m.fs.costing.display()
-    print(f"LCOW = {m.fs.costing.LCOW()}")
-=======
     solver = get_solver()
     m.fs.objective_lcow = Objective(expr=m.fs.costing.LCOW)
     results = solver.solve(m)
@@ -467,5 +321,4 @@
     print(m.fs.objective_lcow())
     report_EC(m.fs.EC)
     print_EC_costing_breakdown(m.fs.EC)
-    # print(m.fs.EC.ec.display())
->>>>>>> 6c6b58db
+    # print(m.fs.EC.ec.display())
--- conflicted
+++ resolved
@@ -297,13 +297,9 @@
 
     propagate_state(blk.fs.hx_solar_fpc)
     # m.fs.fpc.inlet.fix()
-<<<<<<< HEAD
+
     # blk.fs.fpc.total_irradiance.fix(GHI)
     blk.fs.fpc.collector_area.fix(fpc_collector_area)
-=======
-
-    blk.fs.fpc.collector_area.fix(2)
->>>>>>> 8b9a60e7
     blk.fs.fpc.outlet.pressure.fix(101325)
     blk.fs.fpc.initialize()
 
@@ -394,13 +390,11 @@
     create_arcs(m)
 
     m.fs.fpc.total_irradiance.fix(GHI)
-<<<<<<< HEAD
     m.fs.tes.dt.fix(dt)
     
     print('Degrees of freedom after creating multiperiod flowsheet:',degrees_of_freedom(m))
 
-=======
->>>>>>> 8b9a60e7
+    m.fs.fpc.total_irradiance.fix(GHI)
     # Constraints on the TES output so that the TES tank temperature is the same as the temperature to process and solar hx
 
     @m.Constraint(doc='Temperature to the process and solar HX are the same')

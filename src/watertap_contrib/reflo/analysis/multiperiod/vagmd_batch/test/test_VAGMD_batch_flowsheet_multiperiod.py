--- conflicted
+++ resolved
@@ -17,17 +17,15 @@
     assert_optimal_termination,
     units as pyunits,
 )
-<<<<<<< HEAD
-=======
-import re
-from pyomo.network import Port
+
 from idaes.core import FlowsheetBlock
 from watertap_contrib.reflo.analysis.multiperiod.vagmd_batch.VAGMD_batch_multiperiod_unit_model import (
     VAGMDbatchSurrogate,
 )
->>>>>>> d5aea068
-
-from idaes.core import FlowsheetBlock
+
+from watertap_contrib.reflo.costing import REFLOCosting
+
+from idaes.core.solvers import get_solver
 from idaes.core.util.exceptions import (
     ConfigurationError,
 )
